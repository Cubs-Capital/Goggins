--- conflicted
+++ resolved
@@ -117,7 +117,6 @@
 # Starknet Configuration
 STARKNET_ADDRESS=
 STARKNET_PRIVATE_KEY=
-<<<<<<< HEAD
 STARKNET_RPC_URL=
 
 # Intiface Configuration
@@ -176,9 +175,7 @@
 WHATSAPP_BUSINESS_ACCOUNT_ID=         # Business Account ID from Facebook Business Manager
 WHATSAPP_WEBHOOK_VERIFY_TOKEN=        # Custom string for webhook verification
 WHATSAPP_API_VERSION=v17.0            # WhatsApp API version (default: v17.0)
-=======
 
 # ICP
 INTERNET_COMPUTER_PRIVATE_KEY=
-INTERNET_COMPUTER_ADDRESS=
->>>>>>> 53775cb9
+INTERNET_COMPUTER_ADDRESS=